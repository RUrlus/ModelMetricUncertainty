name: Wheels

on:
  workflow_dispatch:
  release:
    types:
      - published
  pull_request:
    types: [opened, synchronize, reopened, ready_for_review]
    branches:
      - stable

jobs:
  build_sdist:
    name: Build SDist
    runs-on: ubuntu-latest
    steps:
    - uses: actions/checkout@v3
      with:
        submodules: true

<<<<<<< HEAD
    - uses: actions/setup-python@v4

=======
>>>>>>> 79e1be9c
    - name: Install deps
      run: python -m pip install twine build

    - name: Build SDist
      run: python -m build -s

    - name: Check metadata
      run: twine check dist/*

    - uses: actions/upload-artifact@v3
      with:
        path: dist/*.tar.gz

  build_apple_silicon_wheels:
    if: github.event.pull_request.draft == false
    name: MacOS ARM Wheels
    runs-on: macos-latest

    steps:
    - uses: actions/checkout@v3
      with:
        submodules: true

<<<<<<< HEAD
    - uses: actions/setup-python@v4

=======
>>>>>>> 79e1be9c
    - name: Install cibuildwheel
      run: python -m pip install cibuildwheel

    - name: Build wheel
      run: python -m cibuildwheel --output-dir wheelhouse
      env:
        CIBW_ENVIRONMENT: CMAKE_ARGS="-DMMU_ENABLE_ARCH_FLAGS=OFF -DMMU_CICD_MODE=ON"
        CIBW_BUILD: 'cp38-* cp39-* cp310-* cp311-*'
        CIBW_TEST_EXTRAS: test
        CIBW_TEST_COMMAND: python -m pytest {project}/tests/api
        CIBW_ARCHS: "arm64"

    - name: Show files
      run: ls -lh wheelhouse
      shell: bash

    - name: Verify clean directory
      run: git diff --exit-code
      shell: bash

    - name: Upload wheels
      uses: actions/upload-artifact@v3
      with:
        path: wheelhouse/*.whl

  build_wheels:
    if: github.event.pull_request.draft == false
    name: Wheels on ${{ matrix.os }}
    runs-on: ${{ matrix.os }}
    strategy:
      fail-fast: false
      matrix:
        os: [ubuntu-latest, windows-latest, macos-latest]

    steps:
    - uses: actions/checkout@v3
      with:
        submodules: true

<<<<<<< HEAD
    - uses: actions/setup-python@v4

=======
>>>>>>> 79e1be9c
    - name: Install cibuildwheel
      run: python3 -m pip install cibuildwheel

    - name: Build wheel
      run: python3 -m cibuildwheel --output-dir wheelhouse
      env:
        CIBW_ENVIRONMENT: MACOSX_DEPLOYMENT_TARGET="10.13" CMAKE_ARGS="-DMMU_ENABLE_ARCH_FLAGS=OFF -DMMU_CICD_MODE=ON"
        CIBW_BUILD: 'cp37-* cp38-* cp39-* cp310-* cp311-*'
        CIBW_TEST_EXTRAS: test
        CIBW_TEST_COMMAND: python -m pytest {project}/tests/api
        CIBW_ARCHS: "auto64"
        CIBW_ARCHS_MACOS: "x86_64"
        # Skip 32-bit builds
        CIBW_SKIP: "*-arm64 *-win32 *-manylinux_i686 *-musllinux_x86_64"

    - name: Show files
      run: ls -lh wheelhouse
      shell: bash

    - name: Verify clean directory
      run: git diff --exit-code
      shell: bash

    - name: Upload wheels
      uses: actions/upload-artifact@v3
      with:
        path: wheelhouse/*.whl

  upload_all:
    name: Upload if release
    needs: [build_wheels, build_sdist, build_apple_silicon_wheels]
    runs-on: ubuntu-latest
    if: github.event_name == 'release' && github.event.action == 'published'

    steps:
<<<<<<< HEAD
    - uses: actions/setup-python@v4

=======
>>>>>>> 79e1be9c
    - uses: actions/download-artifact@v3
      with:
        name: artifact
        path: dist

    - uses: pypa/gh-action-pypi-publish@v1.6.1
      with:
        skip_existing: true
        user: __token__
        password: ${{ secrets.PYPI_API_TOKEN }}<|MERGE_RESOLUTION|>--- conflicted
+++ resolved
@@ -19,11 +19,6 @@
       with:
         submodules: true
 
-<<<<<<< HEAD
-    - uses: actions/setup-python@v4
-
-=======
->>>>>>> 79e1be9c
     - name: Install deps
       run: python -m pip install twine build
 
@@ -47,11 +42,6 @@
       with:
         submodules: true
 
-<<<<<<< HEAD
-    - uses: actions/setup-python@v4
-
-=======
->>>>>>> 79e1be9c
     - name: Install cibuildwheel
       run: python -m pip install cibuildwheel
 
@@ -91,11 +81,6 @@
       with:
         submodules: true
 
-<<<<<<< HEAD
-    - uses: actions/setup-python@v4
-
-=======
->>>>>>> 79e1be9c
     - name: Install cibuildwheel
       run: python3 -m pip install cibuildwheel
 
@@ -131,11 +116,6 @@
     if: github.event_name == 'release' && github.event.action == 'published'
 
     steps:
-<<<<<<< HEAD
-    - uses: actions/setup-python@v4
-
-=======
->>>>>>> 79e1be9c
     - uses: actions/download-artifact@v3
       with:
         name: artifact
